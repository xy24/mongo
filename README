<<<<<<< HEAD
WiredTiger 2.5.3: (March 24, 2015)
=======
WiredTiger 2.5.2: (March 23, 2015)
>>>>>>> 8227a334

This is version 2.5.3 of WiredTiger.

WiredTiger release packages and documentation can be found at:

	http://source.wiredtiger.com/

Information on configuring, building and installing WiredTiger can be
found at:

	http://source.wiredtiger.com/2.5.3/install.html

WiredTiger licensing information can be found at:

	http://source.wiredtiger.com/license.html

For general questions and discussion, please use the WiredTiger mailing
list:

	http://groups.google.com/group/wiredtiger-users<|MERGE_RESOLUTION|>--- conflicted
+++ resolved
@@ -1,8 +1,4 @@
-<<<<<<< HEAD
-WiredTiger 2.5.3: (March 24, 2015)
-=======
-WiredTiger 2.5.2: (March 23, 2015)
->>>>>>> 8227a334
+WiredTiger 2.5.3: (March 26, 2015)
 
 This is version 2.5.3 of WiredTiger.
 
