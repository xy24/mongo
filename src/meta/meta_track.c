/*-
 * Copyright (c) 2008-2013 WiredTiger, Inc.
 *	All rights reserved.
 *
 * See the file LICENSE for redistribution information.
 */

#include "wt_internal.h"

/*
 * WT_META_TRACK -- A tracked metadata operation: a non-transactional log,
 * maintained to make it easy to unroll simple metadata and filesystem
 * operations.
 */
typedef struct __wt_meta_track {
	enum {
		WT_ST_EMPTY,		/* Unused slot */
		WT_ST_CHECKPOINT,	/* Complete a checkpoint */
		WT_ST_FILEOP,		/* File operation */
		WT_ST_LOCK,		/* Lock a handle */
		WT_ST_REMOVE,		/* Remove a metadata entry */
		WT_ST_SET		/* Reset a metadata entry */
	} op;
	const char *a, *b;		/* Strings */
	WT_BTREE *btree;		/* Locked handle */
	int created;			/* Handle on newly created file */
} WT_META_TRACK;

/*
 * __meta_track_next --
 *	Extend the list of operations we're tracking, as necessary, and
 *	optionally return the next slot.
 */
static int
__meta_track_next(WT_SESSION_IMPL *session, WT_META_TRACK **trkp)
{
	size_t offset, sub_off;

	if (session->meta_track_next == NULL)
		session->meta_track_next = session->meta_track;

	offset = WT_PTRDIFF(session->meta_track_next, session->meta_track);
	sub_off = WT_PTRDIFF(session->meta_track_sub, session->meta_track);
	if (offset == session->meta_track_alloc) {
		WT_RET(__wt_realloc(session, &session->meta_track_alloc,
		    WT_MAX(2 * session->meta_track_alloc,
		    20 * sizeof(WT_META_TRACK)), &session->meta_track));

		/* Maintain positions in the new chunk of memory. */
		session->meta_track_next =
		    (uint8_t *)session->meta_track + offset;
		if (session->meta_track_sub != NULL)
			session->meta_track_sub =
			    (uint8_t *)session->meta_track + sub_off;
	}

	WT_ASSERT(session, session->meta_track_next != NULL);

	if (trkp != NULL) {
		*trkp = session->meta_track_next;
		session->meta_track_next = *trkp + 1;
	}

	return (0);
}

/*
 * __wt_meta_track_discard --
 *	Cleanup metadata tracking when closing a session.
 */
void
__wt_meta_track_discard(WT_SESSION_IMPL *session)
{
	__wt_free(session, session->meta_track);
	session->meta_track_next = NULL;
	session->meta_track_alloc = 0;
}

/*
 * __wt_meta_track_on --
 *	Turn on metadata operation tracking.
 */
int
__wt_meta_track_on(WT_SESSION_IMPL *session)
{
	if (session->meta_track_nest++ == 0)
		WT_RET(__meta_track_next(session, NULL));

	return (0);
}

static int
__meta_track_apply(WT_SESSION_IMPL *session, WT_META_TRACK *trk, int unroll)
{
<<<<<<< HEAD
	WT_DATA_HANDLE *saved_dhandle;
=======
	WT_BM *bm;
	WT_BTREE *saved_btree;
>>>>>>> 01d65d9b
	WT_DECL_RET;
	int tret;

	/*
	 * Unlock handles and complete checkpoints regardless of whether we are
	 * unrolling.
	 */
	if (!unroll && trk->op != WT_ST_CHECKPOINT && trk->op != WT_ST_LOCK)
		goto free;

	switch (trk->op) {
	case WT_ST_EMPTY:	/* Unused slot */
		break;
	case WT_ST_CHECKPOINT:	/* Checkpoint, see above */
<<<<<<< HEAD
		saved_dhandle = session->dhandle;
		WT_SET_BTREE_IN_SESSION(session, trk->btree);
		if (!unroll)
			WT_TRET(__wt_bm_checkpoint_resolve(session));
		session->dhandle = saved_dhandle;
=======
		saved_btree = session->btree;
		session->btree = trk->btree;
		if (!unroll) {
			bm = trk->btree->bm;
			WT_TRET(bm->checkpoint_resolve(bm, session));
		}
		session->btree = saved_btree;
>>>>>>> 01d65d9b
		break;
	case WT_ST_LOCK:	/* Handle lock, see above */
		saved_dhandle = session->dhandle;
		WT_SET_BTREE_IN_SESSION(session, trk->btree);
		if (unroll && trk->created)
			F_SET(session->dhandle, WT_DHANDLE_DISCARD);
		WT_TRET(__wt_session_release_btree(session));
		session->dhandle = saved_dhandle;
		break;
	case WT_ST_FILEOP:	/* File operation */
		/*
		 * For renames, both a and b are set.
		 * For creates, a is NULL.
		 * For removes, b is NULL.
		 */
		if (trk->a != NULL && trk->b != NULL &&
		    (tret = __wt_rename(session,
		    trk->b + strlen("file:"),
		    trk->a + strlen("file:"))) != 0) {
			__wt_err(session, tret,
			    "metadata unroll rename %s to %s",
			    trk->b, trk->a);
			WT_TRET(tret);
		} else if (trk->a == NULL) {
			if ((tret = __wt_remove(session,
			    trk->b + strlen("file:"))) != 0) {
				__wt_err(session, tret,
				    "metadata unroll create %s",
				    trk->b);
				WT_TRET(tret);
			}
		}
		/*
		 * We can't undo removes yet: that would imply
		 * some kind of temporary rename and remove in
		 * roll forward.
		 */
		break;
	case WT_ST_REMOVE:	/* Remove trk.a */
		if ((tret = __wt_metadata_remove(
		    session, trk->a)) != 0) {
			__wt_err(session, ret,
			    "metadata unroll remove: %s",
			    trk->a);
			WT_TRET(tret);
		}
		break;
	case WT_ST_SET:		/* Set trk.a to trk.b */
		if ((tret = __wt_metadata_update(
		    session, trk->a, trk->b)) != 0) {
			__wt_err(session, ret,
			    "metadata unroll update %s to %s",
			    trk->a, trk->b);
			WT_TRET(tret);
		}
		break;
	WT_ILLEGAL_VALUE(session);
	}

free:	trk->op = WT_ST_EMPTY;
	__wt_free(session, trk->a);
	__wt_free(session, trk->b);
	trk->btree = NULL;

	return (ret);
}

/*
 * __wt_meta_track_off --
 *	Turn off metadata operation tracking, unrolling on error.
 */
int
__wt_meta_track_off(WT_SESSION_IMPL *session, int unroll)
{
	WT_BTREE *saved_btree;
	WT_DECL_RET;
	WT_META_TRACK *trk, *trk_orig;

	WT_ASSERT(session,
	    WT_META_TRACKING(session) && session->meta_track_nest > 0);
	if (--session->meta_track_nest != 0)
		return (0);

	trk_orig = session->meta_track;
	trk = session->meta_track_next;

	/* Turn off tracking for unroll. */
	session->meta_track_next = session->meta_track_sub = NULL;

	while (--trk >= trk_orig)
		WT_TRET(__meta_track_apply(session, trk, unroll));

	/* If the operation succeeded, checkpoint the metadata. */
	if (!unroll && ret == 0 && session->metafile != NULL) {
		saved_btree = session->btree;
		session->btree = session->metafile;
		ret = __wt_checkpoint(session, NULL);
		session->btree = saved_btree;
	}

	return (ret);
}

/*
 * __wt_meta_track_sub_on --
 *	Start a group of operations that can be committed independent of the
 *	main transaction.
 */
int
__wt_meta_track_sub_on(WT_SESSION_IMPL *session)
{
	WT_ASSERT(session, session->meta_track_sub == NULL);
	session->meta_track_sub = session->meta_track_next;
	return (0);
}

/*
 * __wt_meta_track_sub_off --
 *	Commit a group of operations independent of the main transaction.
 */
int
__wt_meta_track_sub_off(WT_SESSION_IMPL *session)
{
	WT_DECL_RET;
	WT_META_TRACK *trk, *trk_orig;

	if (!WT_META_TRACKING(session) || session->meta_track_sub == NULL)
		return (0);

	trk_orig = session->meta_track_sub;
	trk = session->meta_track_next;

	/* Turn off tracking for unroll. */
	session->meta_track_next = session->meta_track_sub = NULL;

	while (--trk >= trk_orig)
		WT_TRET(__meta_track_apply(session, trk, 0));

	session->meta_track_next = trk_orig;
	return (ret);
}

/*
 * __wt_meta_track_checkpoint --
 *	Track a handle involved in a checkpoint.
 */
int
__wt_meta_track_checkpoint(WT_SESSION_IMPL *session)
{
	WT_META_TRACK *trk;

	WT_ASSERT(session, session->dhandle != NULL);

	WT_RET(__meta_track_next(session, &trk));

	trk->op = WT_ST_CHECKPOINT;
	trk->btree = S2BT(session);
	return (0);
}
/*
 * __wt_meta_track_insert --
 *	Track an insert operation.
 */
int
__wt_meta_track_insert(WT_SESSION_IMPL *session, const char *key)
{
	WT_META_TRACK *trk;

	WT_RET(__meta_track_next(session, &trk));

	trk->op = WT_ST_REMOVE;
	WT_RET(__wt_strdup(session, key, &trk->a));

	return (0);
}

/*
 * __wt_meta_track_update --
 *	Track a metadata update operation.
 */
int
__wt_meta_track_update(WT_SESSION_IMPL *session, const char *key)
{
	WT_DECL_RET;
	WT_META_TRACK *trk;

	WT_RET(__meta_track_next(session, &trk));

	trk->op = WT_ST_SET;
	WT_RET(__wt_strdup(session, key, &trk->a));

	/*
	 * If there was a previous value, keep it around -- if not, then this
	 * "update" is really an insert.
	 */
	if ((ret = __wt_metadata_read(session, key, &trk->b)) == WT_NOTFOUND) {
		trk->op = WT_ST_REMOVE;
		ret = 0;
	}
	return (ret);
}

/*
 * __wt_meta_track_fs_rename --
 *	Track a filesystem rename operation.
 */
int
__wt_meta_track_fileop(
    WT_SESSION_IMPL *session, const char *olduri, const char *newuri)
{
	WT_META_TRACK *trk;

	WT_RET(__meta_track_next(session, &trk));

	trk->op = WT_ST_FILEOP;
	if (olduri != NULL)
		WT_RET(__wt_strdup(session, olduri, &trk->a));
	if (newuri != NULL)
		WT_RET(__wt_strdup(session, newuri, &trk->b));
	return (0);
}

/*
 * __wt_meta_track_handle_lock --
 *	Track a locked handle.
 */
int
__wt_meta_track_handle_lock(WT_SESSION_IMPL *session, int created)
{
	WT_META_TRACK *trk;

	WT_ASSERT(session, session->dhandle != NULL);

	WT_RET(__meta_track_next(session, &trk));

	trk->op = WT_ST_LOCK;
	trk->btree = S2BT(session);
	trk->created = created;
	return (0);
}<|MERGE_RESOLUTION|>--- conflicted
+++ resolved
@@ -92,12 +92,8 @@
 static int
 __meta_track_apply(WT_SESSION_IMPL *session, WT_META_TRACK *trk, int unroll)
 {
-<<<<<<< HEAD
 	WT_DATA_HANDLE *saved_dhandle;
-=======
 	WT_BM *bm;
-	WT_BTREE *saved_btree;
->>>>>>> 01d65d9b
 	WT_DECL_RET;
 	int tret;
 
@@ -112,21 +108,13 @@
 	case WT_ST_EMPTY:	/* Unused slot */
 		break;
 	case WT_ST_CHECKPOINT:	/* Checkpoint, see above */
-<<<<<<< HEAD
 		saved_dhandle = session->dhandle;
 		WT_SET_BTREE_IN_SESSION(session, trk->btree);
-		if (!unroll)
-			WT_TRET(__wt_bm_checkpoint_resolve(session));
-		session->dhandle = saved_dhandle;
-=======
-		saved_btree = session->btree;
-		session->btree = trk->btree;
 		if (!unroll) {
 			bm = trk->btree->bm;
 			WT_TRET(bm->checkpoint_resolve(bm, session));
 		}
-		session->btree = saved_btree;
->>>>>>> 01d65d9b
+		session->dhandle = saved_dhandle;
 		break;
 	case WT_ST_LOCK:	/* Handle lock, see above */
 		saved_dhandle = session->dhandle;
@@ -201,7 +189,7 @@
 int
 __wt_meta_track_off(WT_SESSION_IMPL *session, int unroll)
 {
-	WT_BTREE *saved_btree;
+	WT_DATA_HANDLE *saved_dhandle;
 	WT_DECL_RET;
 	WT_META_TRACK *trk, *trk_orig;
 
@@ -221,10 +209,10 @@
 
 	/* If the operation succeeded, checkpoint the metadata. */
 	if (!unroll && ret == 0 && session->metafile != NULL) {
-		saved_btree = session->btree;
-		session->btree = session->metafile;
+		saved_dhandle = session->dhandle;
+		WT_SET_BTREE_IN_SESSION(session, session->metafile);
 		ret = __wt_checkpoint(session, NULL);
-		session->btree = saved_btree;
+		session->dhandle = saved_dhandle;
 	}
 
 	return (ret);
